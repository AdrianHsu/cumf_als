--- conflicted
+++ resolved
@@ -116,12 +116,7 @@
 NVCC          := $(CUDA_PATH)/bin/nvcc -ccbin $(HOST_COMPILER)
 
 # internal flags
-
-<<<<<<< HEAD
 NVCCFLAGS   := -m${TARGET_SIZE} ${ARCH_FLAGS} -std=c++11 #--ptxas-options=-v --maxrregcount 255
-=======
-NVCCFLAGS   := -m${OS_SIZE} ${ARCH_FLAGS} -std=c++11 #--ptxas-options=-v --maxrregcount 255
->>>>>>> eb452c6a
 CCFLAGS     := -DADD_
 LDFLAGS     :=
 
